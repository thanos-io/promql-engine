// Copyright (c) The Thanos Community Authors.
// Licensed under the Apache License 2.0.

package function

import (
	"context"
	"fmt"
	"math"
	"sync"
	"time"

	"github.com/efficientgo/core/errors"
	"github.com/prometheus/prometheus/model/labels"

	"github.com/thanos-io/promql-engine/execution/model"
	"github.com/thanos-io/promql-engine/execution/parse"
	"github.com/thanos-io/promql-engine/parser"
	"github.com/thanos-io/promql-engine/query"
)

// functionOperator returns []model.StepVector after processing input with desired function.
type functionOperator struct {
	funcExpr *parser.Call
	series   []labels.Labels
	once     sync.Once

	vectorIndex int
	nextOps     []model.VectorOperator

	call         functionCall
	scalarPoints [][]float64
<<<<<<< HEAD
	sampleBuf    []Sample
	model.OperatorTelemetry
}

type noArgFunctionOperator struct {
	mint        int64
	maxt        int64
	step        int64
	currentStep int64
	stepsBatch  int
	funcExpr    *parser.Call
	call        FunctionCall
	vectorPool  *model.VectorPool
	series      []labels.Labels
	sampleIDs   []uint64
	model.OperatorTelemetry
}

func (o *noArgFunctionOperator) Analyze() (model.OperatorTelemetry, []model.ObservableVectorOperator) {
	if _, ok := o.OperatorTelemetry.(*model.TimingInformation); ok {
		return o.OperatorTelemetry, []model.ObservableVectorOperator{}
	}
	return nil, nil

}

func (o *noArgFunctionOperator) Explain() (me string, next []model.VectorOperator) {
	return fmt.Sprintf("[*noArgFunctionOperator] %v()", o.funcExpr.Func.Name), []model.VectorOperator{}
}

func (o *noArgFunctionOperator) Series(_ context.Context) ([]labels.Labels, error) {
	return o.series, nil
}

func (o *noArgFunctionOperator) GetPool() *model.VectorPool {
	return o.vectorPool
}

func (o *noArgFunctionOperator) Next(_ context.Context) ([]model.StepVector, error) {
	if o.currentStep > o.maxt {
		return nil, nil
	}
	start := time.Now()
	fa := FunctionArgs{}
	ret := o.vectorPool.GetVectorBatch()
	for i := 0; i < o.stepsBatch && o.currentStep <= o.maxt; i++ {
		sv := o.vectorPool.GetStepVector(o.currentStep)
		fa.StepTime = o.currentStep
		result := o.call(fa)
		sv.Samples = []float64{result.F}
		sv.SampleIDs = o.sampleIDs

		ret = append(ret, sv)
		o.currentStep += o.step
	}
	o.AddCPUTimeTaken(time.Since(start))

	return ret, nil
}

func NewFunctionOperator(funcExpr *parser.Call, call FunctionCall, nextOps []model.VectorOperator, stepsBatch int, opts *query.Options) (model.VectorOperator, error) {
=======
}

func NewFunctionOperator(funcExpr *parser.Call, nextOps []model.VectorOperator, stepsBatch int, opts *query.Options) (model.VectorOperator, error) {
	// Some functions need to be handled in special operators
>>>>>>> 28372c0a
	switch funcExpr.Func.Name {
	case "scalar":
		return &scalarFunctionOperator{
			next: nextOps[0],
			pool: model.NewVectorPool(stepsBatch),
		}, nil
	case "label_join", "label_replace":
		return &relabelFunctionOperator{
			next:     nextOps[0],
			funcExpr: funcExpr,
		}, nil
	case "absent":
		return &absentOperator{
			next:     nextOps[0],
			pool:     model.NewVectorPool(stepsBatch),
			funcExpr: funcExpr,
		}, nil
	case "histogram_quantile":
		return &histogramOperator{
			pool:         model.NewVectorPool(stepsBatch),
			funcArgs:     funcExpr.Args,
			once:         sync.Once{},
			scalarOp:     nextOps[0],
			vectorOp:     nextOps[1],
			scalarPoints: make([]float64, stepsBatch),
		}, nil
	}

	// Short-circuit functions that take no args. Their only input is the step's timestamp.
	if len(nextOps) == 0 {
		return newNoArgsFunctionOperator(funcExpr, stepsBatch, opts)
	}
	// All remaining functions
	return newInstantVectorFunctionOperator(funcExpr, nextOps, stepsBatch, opts)
}

func newNoArgsFunctionOperator(funcExpr *parser.Call, stepsBatch int, opts *query.Options) (model.VectorOperator, error) {
	call, ok := noArgFuncs[funcExpr.Func.Name]
	if !ok {
		return nil, parse.UnknownFunctionError(funcExpr.Func)
	}

<<<<<<< HEAD
		switch funcExpr.Func.Name {
		case "pi", "time":
			op.sampleIDs = []uint64{0}
		default:
			// Other functions require non-nil labels.
			op.series = []labels.Labels{{}}
			op.sampleIDs = []uint64{0}
		}
		op.OperatorTelemetry = &model.NoopTimingInformation{}
		if opts.EnableAnalysis {
			op.OperatorTelemetry = &model.TimingInformation{}
		}
=======
	interval := opts.Step.Milliseconds()
	// We set interval to be at least 1.
	if interval == 0 {
		interval = 1
	}

	op := &noArgFunctionOperator{
		currentStep: opts.Start.UnixMilli(),
		mint:        opts.Start.UnixMilli(),
		maxt:        opts.End.UnixMilli(),
		step:        interval,
		stepsBatch:  stepsBatch,
		funcExpr:    funcExpr,
		call:        call,
		vectorPool:  model.NewVectorPool(stepsBatch),
	}
>>>>>>> 28372c0a

	switch funcExpr.Func.Name {
	case "pi", "time":
		op.sampleIDs = []uint64{0}
	default:
		// Other functions require non-nil labels.
		op.series = []labels.Labels{{}}
		op.sampleIDs = []uint64{0}
	}
	return op, nil
}

func newInstantVectorFunctionOperator(funcExpr *parser.Call, nextOps []model.VectorOperator, stepsBatch int, opts *query.Options) (model.VectorOperator, error) {
	call, ok := instantVectorFuncs[funcExpr.Func.Name]
	if !ok {
		return nil, parse.UnknownFunctionError(funcExpr.Func)
	}

	scalarPoints := make([][]float64, stepsBatch)
	for i := 0; i < stepsBatch; i++ {
		scalarPoints[i] = make([]float64, len(nextOps)-1)
	}
	f := &functionOperator{
		nextOps:      nextOps,
		call:         call,
		funcExpr:     funcExpr,
		vectorIndex:  0,
		scalarPoints: scalarPoints,
	}

	for i := range funcExpr.Args {
		if funcExpr.Args[i].Type() == parser.ValueTypeVector {
			f.vectorIndex = i
			break
		}
	}
	f.OperatorTelemetry = &model.NoopTimingInformation{}
	if opts.EnableAnalysis {
		f.OperatorTelemetry = &model.TimingInformation{}
	}

	// Check selector type.
	switch funcExpr.Args[f.vectorIndex].Type() {
	case parser.ValueTypeVector, parser.ValueTypeScalar:
		return f, nil
	default:
		return nil, errors.Wrapf(parse.ErrNotImplemented, "got %s:", funcExpr.String())
	}
}

func (o *functionOperator) Analyze() (model.OperatorTelemetry, []model.ObservableVectorOperator) {
	if _, ok := o.OperatorTelemetry.(*model.TimingInformation); ok {
		obsOperators := make([]model.ObservableVectorOperator, len(o.nextOps))
		for i, operator := range o.nextOps {
			if obsOperator, ok := operator.(model.ObservableVectorOperator); ok {
				obsOperators[i] = obsOperator
			} else {
				obsOperators[i] = nil
			}
		}
		return o.OperatorTelemetry, obsOperators
	}
	return nil, nil

}

func (o *functionOperator) Explain() (me string, next []model.VectorOperator) {
	return fmt.Sprintf("[*functionOperator] %v(%v)", o.funcExpr.Func.Name, o.funcExpr.Args), o.nextOps
}

func (o *functionOperator) Series(ctx context.Context) ([]labels.Labels, error) {
	if err := o.loadSeries(ctx); err != nil {
		return nil, err
	}

	return o.series, nil
}

func (o *functionOperator) GetPool() *model.VectorPool {
	return o.nextOps[o.vectorIndex].GetPool()
}

func (o *functionOperator) Next(ctx context.Context) ([]model.StepVector, error) {
	select {
	case <-ctx.Done():
		return nil, ctx.Err()
	default:
	}

	if err := o.loadSeries(ctx); err != nil {
		return nil, err
	}
	start := time.Now()
	// Process non-variadic single/multi-arg instant vector and scalar input functions.
	// Call next on vector input.
	vectors, err := o.nextOps[o.vectorIndex].Next(ctx)
	if err != nil {
		return nil, err
	}

	if len(vectors) == 0 {
		return nil, nil
	}
	scalarIndex := 0
	for i := range o.nextOps {
		if i == o.vectorIndex {
			continue
		}

		scalarVectors, err := o.nextOps[i].Next(ctx)
		if err != nil {
			return nil, err
		}

		for batchIndex := range vectors {
			val := math.NaN()
			if len(scalarVectors) > 0 && len(scalarVectors[batchIndex].Samples) > 0 {
				val = scalarVectors[batchIndex].Samples[0]
				o.nextOps[i].GetPool().PutStepVector(scalarVectors[batchIndex])
			}
			o.scalarPoints[batchIndex][scalarIndex] = val
		}
		o.nextOps[i].GetPool().PutVectors(scalarVectors)
		scalarIndex++
	}
	for batchIndex, vector := range vectors {
		i := 0
		for i < len(vectors[batchIndex].Samples) {
			if v, ok := o.call(vector.Samples[i], nil, o.scalarPoints[batchIndex]...); ok {
				vector.Samples[i] = v
				i++
			} else {
				// This operator modifies samples directly in the input vector to avoid allocations.
				// In case of an invalid output sample, we need to do an in-place removal of the input sample.
				vectors[batchIndex].RemoveSample(i)
			}
		}

		i = 0
		for i < len(vectors[batchIndex].Histograms) {
			v, ok := o.call(0., vector.Histograms[i], o.scalarPoints[batchIndex]...)
			// This operator modifies samples directly in the input vector to avoid allocations.
			// All current functions for histograms produce a float64 sample. It's therefore safe to
			// always remove the input histogram so that it does not propagate to the output.
			sampleID := vectors[batchIndex].HistogramIDs[i]
			vectors[batchIndex].RemoveHistogram(i)
			if ok {
				vectors[batchIndex].AppendSample(o.GetPool(), sampleID, v)
			}
		}
	}

	o.AddCPUTimeTaken(time.Since(start))

	return vectors, nil
}

func (o *functionOperator) loadSeries(ctx context.Context) error {
	var err error
	o.once.Do(func() {
		if o.funcExpr.Func.Name == "vector" {
			o.series = []labels.Labels{labels.New()}
			return
		}

		series, loadErr := o.nextOps[o.vectorIndex].Series(ctx)
		if loadErr != nil {
			err = loadErr
			return
		}
		o.series = make([]labels.Labels, len(series))

		b := labels.ScratchBuilder{}
		for i, s := range series {
			lbls, _ := DropMetricName(s, b)
			o.series[i] = lbls
		}
	})

	return err
}

func DropMetricName(l labels.Labels, b labels.ScratchBuilder) (labels.Labels, labels.Label) {
	return dropLabel(l, labels.MetricName, b)
}

// dropLabel removes the label with name from l and returns the dropped label.
func dropLabel(l labels.Labels, name string, b labels.ScratchBuilder) (labels.Labels, labels.Label) {
	var ret labels.Label

	if l.IsEmpty() {
		return l, labels.Label{}
	}

	b.Reset()

	l.Range(func(l labels.Label) {
		if l.Name == name {
			ret = l
			return
		}

		b.Add(l.Name, l.Value)
	})

	return b.Labels(), ret
}<|MERGE_RESOLUTION|>--- conflicted
+++ resolved
@@ -30,74 +30,12 @@
 
 	call         functionCall
 	scalarPoints [][]float64
-<<<<<<< HEAD
-	sampleBuf    []Sample
 	model.OperatorTelemetry
-}
-
-type noArgFunctionOperator struct {
-	mint        int64
-	maxt        int64
-	step        int64
-	currentStep int64
-	stepsBatch  int
-	funcExpr    *parser.Call
-	call        FunctionCall
-	vectorPool  *model.VectorPool
-	series      []labels.Labels
-	sampleIDs   []uint64
-	model.OperatorTelemetry
-}
-
-func (o *noArgFunctionOperator) Analyze() (model.OperatorTelemetry, []model.ObservableVectorOperator) {
-	if _, ok := o.OperatorTelemetry.(*model.TimingInformation); ok {
-		return o.OperatorTelemetry, []model.ObservableVectorOperator{}
-	}
-	return nil, nil
-
-}
-
-func (o *noArgFunctionOperator) Explain() (me string, next []model.VectorOperator) {
-	return fmt.Sprintf("[*noArgFunctionOperator] %v()", o.funcExpr.Func.Name), []model.VectorOperator{}
-}
-
-func (o *noArgFunctionOperator) Series(_ context.Context) ([]labels.Labels, error) {
-	return o.series, nil
-}
-
-func (o *noArgFunctionOperator) GetPool() *model.VectorPool {
-	return o.vectorPool
-}
-
-func (o *noArgFunctionOperator) Next(_ context.Context) ([]model.StepVector, error) {
-	if o.currentStep > o.maxt {
-		return nil, nil
-	}
-	start := time.Now()
-	fa := FunctionArgs{}
-	ret := o.vectorPool.GetVectorBatch()
-	for i := 0; i < o.stepsBatch && o.currentStep <= o.maxt; i++ {
-		sv := o.vectorPool.GetStepVector(o.currentStep)
-		fa.StepTime = o.currentStep
-		result := o.call(fa)
-		sv.Samples = []float64{result.F}
-		sv.SampleIDs = o.sampleIDs
-
-		ret = append(ret, sv)
-		o.currentStep += o.step
-	}
-	o.AddCPUTimeTaken(time.Since(start))
-
-	return ret, nil
-}
-
-func NewFunctionOperator(funcExpr *parser.Call, call FunctionCall, nextOps []model.VectorOperator, stepsBatch int, opts *query.Options) (model.VectorOperator, error) {
-=======
 }
 
 func NewFunctionOperator(funcExpr *parser.Call, nextOps []model.VectorOperator, stepsBatch int, opts *query.Options) (model.VectorOperator, error) {
 	// Some functions need to be handled in special operators
->>>>>>> 28372c0a
+
 	switch funcExpr.Func.Name {
 	case "scalar":
 		return &scalarFunctionOperator{
@@ -140,7 +78,6 @@
 		return nil, parse.UnknownFunctionError(funcExpr.Func)
 	}
 
-<<<<<<< HEAD
 		switch funcExpr.Func.Name {
 		case "pi", "time":
 			op.sampleIDs = []uint64{0}
@@ -149,11 +86,7 @@
 			op.series = []labels.Labels{{}}
 			op.sampleIDs = []uint64{0}
 		}
-		op.OperatorTelemetry = &model.NoopTimingInformation{}
-		if opts.EnableAnalysis {
-			op.OperatorTelemetry = &model.TimingInformation{}
-		}
-=======
+
 	interval := opts.Step.Milliseconds()
 	// We set interval to be at least 1.
 	if interval == 0 {
@@ -170,16 +103,11 @@
 		call:        call,
 		vectorPool:  model.NewVectorPool(stepsBatch),
 	}
->>>>>>> 28372c0a
-
-	switch funcExpr.Func.Name {
-	case "pi", "time":
-		op.sampleIDs = []uint64{0}
-	default:
-		// Other functions require non-nil labels.
-		op.series = []labels.Labels{{}}
-		op.sampleIDs = []uint64{0}
-	}
+  op.OperatorTelemetry = &model.NoopTimingInformation{}
+		if opts.EnableAnalysis {
+			op.OperatorTelemetry = &model.TimingInformation{}
+		}
+
 	return op, nil
 }
 
