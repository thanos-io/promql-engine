--- conflicted
+++ resolved
@@ -67,19 +67,14 @@
 	opts *query.Options,
 	selectRange, offset time.Duration,
 	shard, numShard int,
-<<<<<<< HEAD
-) model.VectorOperator {
-	// TODO(fpetkovski): Add offset parameter.
-	m := &matrixSelector{
-=======
+
 ) (model.VectorOperator, error) {
 	call, ok := rangeVectorFuncs[funcExpr.Func.Name]
 	if !ok {
 		return nil, parse.UnknownFunctionError(funcExpr.Func)
 	}
 	isExtFunction := parse.IsExtFunction(funcExpr.Func.Name)
-	return &matrixSelector{
->>>>>>> 28372c0a
+  m := &matrixSelector{
 		storage:    selector,
 		call:       call,
 		funcExpr:   funcExpr,
@@ -99,14 +94,13 @@
 		numShards: numShard,
 
 		extLookbackDelta: opts.ExtLookbackDelta.Milliseconds(),
-<<<<<<< HEAD
 	}
 	m.OperatorTelemetry = &model.NoopTimingInformation{}
 	if opts.EnableAnalysis {
 		m.OperatorTelemetry = &model.TimingInformation{}
 	}
 
-	return m
+	return m, nil
 }
 
 func (o *matrixSelector) Analyze() (model.OperatorTelemetry, []model.ObservableVectorOperator) {
@@ -115,9 +109,6 @@
 	}
 	return nil, nil
 
-=======
-	}, nil
->>>>>>> 28372c0a
 }
 
 func (o *matrixSelector) Explain() (me string, next []model.VectorOperator) {
